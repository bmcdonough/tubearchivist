"""
Functionality:
- handle search to populate results to view
- cache youtube video thumbnails and channel artwork
- parse values in hit_cleanup for frontend
- calculate pagination values
"""

import urllib.parse
from datetime import datetime

from api.src.search_processor import SearchProcess
from home.src.download.thumbnails import ThumbManager
from home.src.es.connect import ElasticWrap
from home.src.ta.helper import get_duration_str


class SearchHandler:
    """search elastic search"""

    def __init__(self, path, data=False):
        self.max_hits = None
        self.aggs = None
        self.path = path
        self.data = data

    def get_data(self):
        """get the data"""
        response, _ = ElasticWrap(self.path).get(self.data)

        if "hits" in response.keys():
            self.max_hits = response["hits"]["total"]["value"]
            return_value = response["hits"]["hits"]
        else:
            # simulate list for single result to reuse rest of class
            return_value = [response]

        if not return_value:
            return False

        for idx, hit in enumerate(return_value):
            return_value[idx] = self.hit_cleanup(hit)

        if response.get("aggregations"):
            self.aggs = response["aggregations"]
            if "total_duration" in self.aggs:
                duration_sec = int(self.aggs["total_duration"]["value"])
                self.aggs["total_duration"].update(
                    {"value_str": get_duration_str(duration_sec)}
                )

        return return_value

    @staticmethod
    def hit_cleanup(hit):
        """clean up and parse data from a single hit"""
        hit["source"] = hit.pop("_source")
        hit_keys = hit["source"].keys()
        if "media_url" in hit_keys:
            parsed_url = urllib.parse.quote(hit["source"]["media_url"])
            hit["source"]["media_url"] = parsed_url

        if "published" in hit_keys:
            published = hit["source"]["published"]
            date_pub = datetime.strptime(published, "%Y-%m-%d")
            date_str = datetime.strftime(date_pub, "%d %b, %Y")
            hit["source"]["published"] = date_str

        if "vid_last_refresh" in hit_keys:
            vid_last_refresh = hit["source"]["vid_last_refresh"]
            date_refresh = datetime.fromtimestamp(vid_last_refresh)
            date_str = datetime.strftime(date_refresh, "%d %b, %Y")
            hit["source"]["vid_last_refresh"] = date_str

        if "playlist_last_refresh" in hit_keys:
            playlist_last_refresh = hit["source"]["playlist_last_refresh"]
            date_refresh = datetime.fromtimestamp(playlist_last_refresh)
            date_str = datetime.strftime(date_refresh, "%d %b, %Y")
            hit["source"]["playlist_last_refresh"] = date_str

        if "vid_thumb_url" in hit_keys:
            youtube_id = hit["source"]["youtube_id"]
            thumb_path = ThumbManager(youtube_id).vid_thumb_path()
            hit["source"]["vid_thumb_url"] = f"/cache/{thumb_path}"

        if "channel_last_refresh" in hit_keys:
            refreshed = hit["source"]["channel_last_refresh"]
            date_refresh = datetime.fromtimestamp(refreshed)
            date_str = datetime.strftime(date_refresh, "%d %b, %Y")
            hit["source"]["channel_last_refresh"] = date_str

        if "channel" in hit_keys:
            channel_keys = hit["source"]["channel"].keys()
            if "channel_last_refresh" in channel_keys:
                refreshed = hit["source"]["channel"]["channel_last_refresh"]
                date_refresh = datetime.fromtimestamp(refreshed)
                date_str = datetime.strftime(date_refresh, "%d %b, %Y")
                hit["source"]["channel"]["channel_last_refresh"] = date_str

        if "subtitle_fragment_id" in hit_keys:
            youtube_id = hit["source"]["youtube_id"]
            thumb_path = ThumbManager(youtube_id).vid_thumb_path()
            hit["source"]["vid_thumb_url"] = f"/cache/{thumb_path}"

        return hit


class SearchForm:
    """build query from search form data"""

    def multi_search(self, search_query):
        """searching through index"""
        path, query, query_type = SearchParser(search_query).run()
<<<<<<< HEAD
        response, _ = ElasticWrap(path).get(data=query)
        search_results = SearchProcess(response).process()
=======
        look_up = SearchHandler(path, data=query)
        search_results = look_up.get_data()
>>>>>>> f423ddc5
        all_results = self.build_results(search_results)

        return {"results": all_results, "queryType": query_type}

    @staticmethod
    def build_results(search_results):
        """build the all_results dict"""
        video_results = []
        channel_results = []
        playlist_results = []
        fulltext_results = []
        if search_results:
            for result in search_results:
                if result["_index"] == "ta_video":
                    video_results.append(result)
                elif result["_index"] == "ta_channel":
                    channel_results.append(result)
                elif result["_index"] == "ta_playlist":
                    playlist_results.append(result)
                elif result["_index"] == "ta_subtitle":
                    fulltext_results.append(result)

        all_results = {
            "video_results": video_results,
            "channel_results": channel_results,
            "playlist_results": playlist_results,
            "fulltext_results": fulltext_results,
        }

        return all_results


class SearchParser:
    """handle structured searches"""

    def __init__(self, search_query):
        self.query_words = search_query.lower().split()
        self.query_map = {"term": [], "fuzzy": []}
        self.append_to = "term"

    def run(self):
        """collection, return path and query dict for es"""
        print(f"query words: {self.query_words}")
        query_type = self._find_map()
        self._run_words()
        self._delete_unset()
        self._match_data_types()

        path, query = QueryBuilder(self.query_map, query_type).run()

        return path, query, query_type

    def _find_map(self):
        """find query in keyword map"""
        first_word = self.query_words[0]
        key_word_map = self._get_map()

        if ":" in first_word:
            index_match, query_string = first_word.split(":")
            if index_match in key_word_map:
                self.query_map.update(key_word_map.get(index_match))
                self.query_words[0] = query_string
                return index_match

        self.query_map.update(key_word_map.get("simple"))
        print(f"query_map: {self.query_map}")

        return "simple"

    @staticmethod
    def _get_map():
        """return map to build on"""
        return {
            "simple": {
                "index": "ta_video,ta_channel,ta_playlist",
            },
            "video": {
                "index": "ta_video",
                "channel": [],
                "active": [],
            },
            "channel": {
                "index": "ta_channel",
                "active": [],
                "subscribed": [],
            },
            "playlist": {
                "index": "ta_playlist",
                "active": [],
                "subscribed": [],
            },
            "full": {
                "index": "ta_subtitle",
                "lang": [],
                "source": [],
            },
        }

    def _run_words(self):
        """append word by word"""
        for word in self.query_words:
            if ":" in word:
                keyword, search_string = word.split(":")
                if keyword in self.query_map:
                    self.append_to = keyword
                    word = search_string

            if word:
                self.query_map[self.append_to].append(word)

    def _delete_unset(self):
        """delete unset keys"""
        new_query_map = {}
        for key, value in self.query_map.items():
            if value:
                new_query_map.update({key: value})
        self.query_map = new_query_map

    def _match_data_types(self):
        """match values with data types"""
        for key, value in self.query_map.items():
            if key in ["term", "channel"]:
                self.query_map[key] = " ".join(self.query_map[key])
            if key in ["active", "subscribed"]:
                self.query_map[key] = "yes" in value


class QueryBuilder:
    """build query for ES from form data"""

    def __init__(self, query_map, query_type):
        self.query_map = query_map
        self.query_type = query_type

    def run(self):
        """build query"""
        path = self._build_path()
        query = self.build_query()
        print(f"es path: {path}")
        print(f"query: {query}")

        return path, query

    def _build_path(self):
        """build es index search path"""
        return f"{self.query_map.get('index')}/_search"

    def build_query(self):
        """build query based on query_type"""

        exec_map = {
            "simple": self._build_simple,
            "video": self._build_video,
            "channel": self._build_channel,
            "playlist": self._build_playlist,
            "full": self._build_fulltext,
        }

        build_must_list = exec_map[self.query_type]

        if self.query_type == "full":
            query = build_must_list()
        else:
            query = {
                "size": 30,
                "query": {"bool": {"must": build_must_list()}},
            }

        return query

    def _get_fuzzy(self):
        """return fuziness valuee"""
        fuzzy_value = self.query_map.get("fuzzy", ["auto"])[0]
        if fuzzy_value == "no":
            return 0

        if not fuzzy_value.isdigit():
            return "auto"

        if int(fuzzy_value) > 2:
            return "2"

        return fuzzy_value

    def _build_simple(self):
        """build simple cross index query"""
        must_list = []

        if (term := self.query_map.get("term")) is not None:
            must_list.append(
                {
                    "multi_match": {
                        "query": term,
                        "type": "bool_prefix",
                        "fuzziness": self._get_fuzzy(),
                        "operator": "and",
                        "fields": [
                            "channel_name._2gram",
                            "channel_name._3gram",
                            "channel_name.search_as_you_type",
                            "playlist_name._2gram",
                            "playlist_name._3gram",
                            "playlist_name.search_as_you_type",
                            "title._2gram",
                            "title._3gram",
                            "title.search_as_you_type",
                        ],
                    }
                }
            )

        return must_list

    def _build_video(self):
        """build video query"""
        must_list = []

        if (term := self.query_map.get("term")) is not None:
            must_list.append(
                {
                    "multi_match": {
                        "query": term,
                        "type": "bool_prefix",
                        "fuzziness": self._get_fuzzy(),
                        "operator": "and",
                        "fields": [
                            "title._2gram^2",
                            "title._3gram^2",
                            "title.search_as_you_type^2",
                            "tags",
                            "category",
                        ],
                    }
                }
            )

        if (active := self.query_map.get("active")) is not None:
            must_list.append({"term": {"active": {"value": active}}})

        if (channel := self.query_map.get("channel")) is not None:
            must_list.append(
                {
                    "multi_match": {
                        "query": channel,
                        "type": "bool_prefix",
                        "fuzziness": self._get_fuzzy(),
                        "operator": "and",
                        "fields": [
                            "channel.channel_name._2gram",
                            "channel.channel_name._3gram",
                            "channel.channel_name.search_as_you_type",
                        ],
                    }
                }
            )

        return must_list

    def _build_channel(self):
        """build query for channel"""
        must_list = []

        if (term := self.query_map.get("term")) is not None:
            must_list.append(
                {
                    "multi_match": {
                        "query": term,
                        "type": "bool_prefix",
                        "fuzziness": self._get_fuzzy(),
                        "operator": "and",
                        "fields": [
                            "channel_description",
                            "channel_name._2gram^2",
                            "channel_name._3gram^2",
                            "channel_name.search_as_you_type^2",
                            "channel_tags",
                        ],
                    }
                }
            )

        if (active := self.query_map.get("active")) is not None:
            must_list.append({"term": {"channel_active": {"value": active}}})

        if (subscribed := self.query_map.get("subscribed")) is not None:
            must_list.append(
                {"term": {"channel_subscribed": {"value": subscribed}}}
            )

        return must_list

    def _build_playlist(self):
        """build query for playlist"""
        must_list = []

        if (term := self.query_map.get("term")) is not None:
            must_list.append(
                {
                    "multi_match": {
                        "query": term,
                        "type": "bool_prefix",
                        "fuzziness": self._get_fuzzy(),
                        "operator": "and",
                        "fields": [
                            "playlist_description",
                            "playlist_name._2gram^2",
                            "playlist_name._3gram^2",
                            "playlist_name.search_as_you_type^2",
                        ],
                    }
                }
            )

        if (active := self.query_map.get("active")) is not None:
            must_list.append({"term": {"playlist_active": {"value": active}}})

        if (subscribed := self.query_map.get("subscribed")) is not None:
            must_list.append(
                {"term": {"playlist_subscribed": {"value": subscribed}}}
            )

        return must_list

    def _build_fulltext(self):
        """build query for fulltext search"""
        must_list = []

        if (term := self.query_map.get("term")) is not None:
            must_list.append(
                {
                    "match": {
                        "subtitle_line": {
                            "query": term,
                            "fuzziness": self._get_fuzzy(),
                        }
                    }
                }
            )

        if (lang := self.query_map.get("lang")) is not None:
            must_list.append({"term": {"subtitle_lang": {"value": lang[0]}}})

        if (source := self.query_map.get("source")) is not None:
            must_list.append(
                {"term": {"subtitle_source": {"value": source[0]}}}
            )

        query = {
            "size": 30,
            "query": {"bool": {"must": must_list}},
            "highlight": {
                "fields": {
                    "subtitle_line": {
                        "number_of_fragments": 0,
                        "pre_tags": ['<span class="settings-current">'],
                        "post_tags": ["</span>"],
                    }
                }
            },
        }

        return query<|MERGE_RESOLUTION|>--- conflicted
+++ resolved
@@ -111,13 +111,8 @@
     def multi_search(self, search_query):
         """searching through index"""
         path, query, query_type = SearchParser(search_query).run()
-<<<<<<< HEAD
         response, _ = ElasticWrap(path).get(data=query)
         search_results = SearchProcess(response).process()
-=======
-        look_up = SearchHandler(path, data=query)
-        search_results = look_up.get_data()
->>>>>>> f423ddc5
         all_results = self.build_results(search_results)
 
         return {"results": all_results, "queryType": query_type}
